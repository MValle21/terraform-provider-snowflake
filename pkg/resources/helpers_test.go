--- conflicted
+++ resolved
@@ -81,9 +81,6 @@
 	return d
 }
 
-<<<<<<< HEAD
-func providers() map[string]*schema.Provider {
-=======
 func stream(t *testing.T, id string, params map[string]interface{}) *schema.ResourceData {
 	r := require.New(t)
 	d := schema.TestResourceDataRaw(t, resources.Stream().Schema, params)
@@ -92,8 +89,7 @@
 	return d
 }
 
-func providers() map[string]terraform.ResourceProvider {
->>>>>>> 38e4429c
+func providers() map[string]*schema.Provider {
 	p := provider.Provider()
 	return map[string]*schema.Provider{
 		"snowflake": p,
