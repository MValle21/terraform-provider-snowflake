package resources_test

import (
	"bytes"
<<<<<<< HEAD
	"os"
	"strings"
=======
>>>>>>> 56ef7ff8
	"testing"
	"text/template"

	"github.com/hashicorp/terraform-plugin-sdk/v2/helper/acctest"
	"github.com/hashicorp/terraform-plugin-sdk/v2/helper/resource"
	"github.com/stretchr/testify/require"
)

func TestAcc_ViewGrantBasic(t *testing.T) {
	viewName := strings.ToUpper(acctest.RandStringFromCharSet(10, acctest.CharSetAlpha))
	databaseName := strings.ToUpper(acctest.RandStringFromCharSet(10, acctest.CharSetAlpha))
	roleName := strings.ToUpper(acctest.RandStringFromCharSet(10, acctest.CharSetAlpha))

	resource.ParallelTest(t, resource.TestCase{
		Providers: providers(),
		Steps: []resource.TestStep{
			{
				Config: viewGrantConfigFuture(t, databaseName, viewName, roleName, false),
				Check: resource.ComposeTestCheckFunc(
					resource.TestCheckResourceAttr("snowflake_view_grant.test", "view_name", viewName),
					resource.TestCheckResourceAttr("snowflake_view_grant.test", "privilege", "SELECT"),
				),
			},
		},
	})
}

func TestAcc_ViewGrantShares(t *testing.T) {

	databaseName := strings.ToUpper(acctest.RandStringFromCharSet(10, acctest.CharSetAlpha))
	viewName := strings.ToUpper(acctest.RandStringFromCharSet(10, acctest.CharSetAlpha))
	roleName := strings.ToUpper(acctest.RandStringFromCharSet(10, acctest.CharSetAlpha))
	shareName := strings.ToUpper(acctest.RandStringFromCharSet(10, acctest.CharSetAlpha))

	resource.ParallelTest(t, resource.TestCase{
		Providers: providers(),
		Steps: []resource.TestStep{
			{
				Config: viewGrantConfigShares(t, databaseName, viewName, roleName, shareName),
				Check: resource.ComposeTestCheckFunc(
					resource.TestCheckResourceAttr("snowflake_view_grant.test", "view_name", viewName),
					resource.TestCheckResourceAttr("snowflake_view_grant.test", "privilege", "SELECT"),
				),
			},
		},
	})
}

func TestAcc_FutureViewGrantChange(t *testing.T) {
	viewName := strings.ToUpper(acctest.RandStringFromCharSet(10, acctest.CharSetAlpha))
	databaseName := strings.ToUpper(acctest.RandStringFromCharSet(10, acctest.CharSetAlpha))
	roleName := strings.ToUpper(acctest.RandStringFromCharSet(10, acctest.CharSetAlpha))

	resource.ParallelTest(t, resource.TestCase{
		Providers: providers(),
		Steps: []resource.TestStep{
			{
				Config: viewGrantConfigFuture(t, databaseName, viewName, roleName, false),
				Check: resource.ComposeTestCheckFunc(
					resource.TestCheckResourceAttr("snowflake_view_grant.test", "view_name", viewName),
					resource.TestCheckResourceAttr("snowflake_view_grant.test", "on_future", "false"),
					resource.TestCheckResourceAttr("snowflake_view_grant.test", "privilege", "SELECT"),
				),
			},
			// CHANGE FROM CURRENT TO FUTURE VIEWS
			{
				Config: viewGrantConfigFuture(t, databaseName, viewName, roleName, true),
				Check: resource.ComposeTestCheckFunc(
					resource.TestCheckResourceAttr("snowflake_view_grant.test", "view_name", ""),
					resource.TestCheckResourceAttr("snowflake_view_grant.test", "on_future", "true"),
					resource.TestCheckResourceAttr("snowflake_view_grant.test", "privilege", "SELECT"),
				),
			},
			// IMPORT
			{
				ResourceName:      "snowflake_view_grant.test",
				ImportState:       true,
				ImportStateVerify: true,
			},
		},
	})
}

func viewGrantConfigShares(t *testing.T, database_name, view_name, role_name, share_name string) string {
	r := require.New(t)

	tmpl := template.Must(template.New("shares").Parse(`
resource "snowflake_database" "test" {
  name = "{{.database_name}}"
}

resource "snowflake_schema" "test" {
	name = "{{ .schema_name }}"
	database = snowflake_database.test.name
}

resource "snowflake_view" "test" {
  name      = "{{.view_name}}"
<<<<<<< HEAD
  database  = snowflake_database.test.name
  schema    = snowflake_schema.test.name
=======
  database  = "{{.database_name}}"
  schema    = "{{ .schema_name }}"
>>>>>>> 56ef7ff8
  statement = "SELECT ROLE_NAME, ROLE_OWNER FROM INFORMATION_SCHEMA.APPLICABLE_ROLES"
  is_secure = true

  depends_on = [snowflake_database.test, snowflake_schema.test]
}

resource "snowflake_role" "test" {
  name = "{{.role_name}}"
}

resource "snowflake_share" "test" {
  name     = "{{.share_name}}"
<<<<<<< HEAD
  //accounts = ["PC37737"]
}

resource "snowflake_database_grant" "test" {
  database_name = snowflake_database.test.name
  shares        = [snowflake_share.test.name]
}

resource "snowflake_view_grant" "test" {
  view_name     = snowflake_view.test.name
  database_name = snowflake_database.test.name
  schema_name   = snowflake_schema.test.name
  roles         = [snowflake_role.test.name]
  shares        = [snowflake_share.test.name]
=======
}

resource "snowflake_database_grant" "test" {
  database_name = "{{ .database_name }}"
  shares        = ["{{ .share_name }}"]

  depends_on = [snowflake_database.test, snowflake_share.test]
}

resource "snowflake_view_grant" "test" {
  view_name     = "{{ .view_name }}"
  database_name = "{{ .database_name }}"
  roles         = ["{{ .role_name }}"]
	shares        = ["{{ .share_name }}"]
	schema_name = "{{ .schema_name }}"

  // HACK(el): There is a problem with the provider where
  // in older versions of terraform referencing role.name will
  // trick the provider into thinking there are no roles inputted
  // so I hard-code the references.
  depends_on = [snowflake_database_grant.test, snowflake_role.test, snowflake_share.test, snowflake_view.test, snowflake_schema.test]
>>>>>>> 56ef7ff8
}`))

	out := bytes.NewBuffer(nil)
	err := tmpl.Execute(out, map[string]string{
		"share_name":    share_name,
		"database_name": database_name,
		"schema_name":   database_name,
<<<<<<< HEAD
		"role_name":     role_name,
=======
		"role_name":     role,
>>>>>>> 56ef7ff8
		"view_name":     view_name,
	})
	r.NoError(err)

	return out.String()
}

func viewGrantConfigFuture(t *testing.T, database_name, view_name string, role string, future bool) string {
	r := require.New(t)

	view_name_config := "view_name = snowflake_view.test.name"
	if future {
		view_name_config = "on_future = true"
	}

	config := `
resource "snowflake_database" "test" {
  name = "{{ .database_name }}"
}

resource "snowflake_schema" "test" {
	name = "{{ .schema_name }}"
	database = snowflake_database.test.name
}

resource "snowflake_view" "test" {
  name      = "{{.view_name}}"
	database  = snowflake_database.test.name
	schema    = snowflake_schema.test.name
  statement = "SELECT ROLE_NAME, ROLE_OWNER FROM INFORMATION_SCHEMA.APPLICABLE_ROLES"
  is_secure = true
}

resource "snowflake_role" "test" {
  name = "{{.role_name}}"
}

resource "snowflake_view_grant" "test" {
  {{.view_name_config}}
  database_name = snowflake_view.test.database
	roles         = ["{{.role_name}}"]
	schema_name   = snowflake_schema.test.name
	depends_on = [snowflake_role.test]
	privilege = "SELECT"
}
`

	out := bytes.NewBuffer(nil)
	tmpl := template.Must(template.New("view)").Parse(config))
	err := tmpl.Execute(out, map[string]string{
		"database_name":    database_name,
		"schema_name":      database_name,
		"view_name":        view_name,
		"role_name":        role,
		"view_name_config": view_name_config,
	})
	r.NoError(err)

	return out.String()
}<|MERGE_RESOLUTION|>--- conflicted
+++ resolved
@@ -2,11 +2,7 @@
 
 import (
 	"bytes"
-<<<<<<< HEAD
-	"os"
 	"strings"
-=======
->>>>>>> 56ef7ff8
 	"testing"
 	"text/template"
 
@@ -90,7 +86,7 @@
 	})
 }
 
-func viewGrantConfigShares(t *testing.T, database_name, view_name, role_name, share_name string) string {
+func viewGrantConfigShares(t *testing.T, database_name, view_name, role, share_name string) string {
 	r := require.New(t)
 
 	tmpl := template.Must(template.New("shares").Parse(`
@@ -105,13 +101,8 @@
 
 resource "snowflake_view" "test" {
   name      = "{{.view_name}}"
-<<<<<<< HEAD
-  database  = snowflake_database.test.name
-  schema    = snowflake_schema.test.name
-=======
   database  = "{{.database_name}}"
   schema    = "{{ .schema_name }}"
->>>>>>> 56ef7ff8
   statement = "SELECT ROLE_NAME, ROLE_OWNER FROM INFORMATION_SCHEMA.APPLICABLE_ROLES"
   is_secure = true
 
@@ -124,22 +115,6 @@
 
 resource "snowflake_share" "test" {
   name     = "{{.share_name}}"
-<<<<<<< HEAD
-  //accounts = ["PC37737"]
-}
-
-resource "snowflake_database_grant" "test" {
-  database_name = snowflake_database.test.name
-  shares        = [snowflake_share.test.name]
-}
-
-resource "snowflake_view_grant" "test" {
-  view_name     = snowflake_view.test.name
-  database_name = snowflake_database.test.name
-  schema_name   = snowflake_schema.test.name
-  roles         = [snowflake_role.test.name]
-  shares        = [snowflake_share.test.name]
-=======
 }
 
 resource "snowflake_database_grant" "test" {
@@ -161,7 +136,6 @@
   // trick the provider into thinking there are no roles inputted
   // so I hard-code the references.
   depends_on = [snowflake_database_grant.test, snowflake_role.test, snowflake_share.test, snowflake_view.test, snowflake_schema.test]
->>>>>>> 56ef7ff8
 }`))
 
 	out := bytes.NewBuffer(nil)
@@ -169,11 +143,7 @@
 		"share_name":    share_name,
 		"database_name": database_name,
 		"schema_name":   database_name,
-<<<<<<< HEAD
-		"role_name":     role_name,
-=======
 		"role_name":     role,
->>>>>>> 56ef7ff8
 		"view_name":     view_name,
 	})
 	r.NoError(err)
