--- conflicted
+++ resolved
@@ -95,12 +95,11 @@
 	} else {
 		stageName = ""
 	}
-<<<<<<< HEAD
-	schemaName := data.Get("schema_name").(string)
-	dbName := data.Get("database_name").(string)
-	priv := data.Get("privilege").(string)
-	futureStages := data.Get("on_future").(bool)
-	grantOption := data.Get("with_grant_option").(bool)
+	schemaName := d.Get("schema_name").(string)
+	dbName := d.Get("database_name").(string)
+	priv := d.Get("privilege").(string)
+	futureStages := d.Get("on_future").(bool)
+	grantOption := d.Get("with_grant_option").(bool)
 
 	var builder snowflake.GrantBuilder
 	if futureStages {
@@ -108,14 +107,6 @@
 	} else {
 		builder = snowflake.StageGrant(dbName, schemaName, stageName)
 	}
-=======
-	schemaName := d.Get("schema_name").(string)
-	dbName := d.Get("database_name").(string)
-	priv := d.Get("privilege").(string)
-	grantOption := d.Get("with_grant_option").(bool)
-
-	builder := snowflake.StageGrant(dbName, schemaName, stageName)
->>>>>>> ddd1beba
 
 	err := createGenericGrant(d, meta, builder)
 	if err != nil {
@@ -157,27 +148,19 @@
 	if err != nil {
 		return err
 	}
-<<<<<<< HEAD
 	futureStagesEnabled := false
 	if stageName == "" {
 		futureStagesEnabled = true
 	}
-	err = data.Set("stage_name", stageName)
-	if err != nil {
-		return err
-	}
-	err = data.Set("on_future", futureStagesEnabled)
-	if err != nil {
-		return err
-	}
-	err = data.Set("privilege", priv)
-=======
 	err = d.Set("stage_name", stageName)
 	if err != nil {
 		return err
 	}
+	err = d.Set("on_future", futureStagesEnabled)
+	if err != nil {
+		return err
+	}
 	err = d.Set("privilege", priv)
->>>>>>> ddd1beba
 	if err != nil {
 		return err
 	}
@@ -186,7 +169,6 @@
 		return err
 	}
 
-<<<<<<< HEAD
 	var builder snowflake.GrantBuilder
 	if futureStagesEnabled {
 		builder = snowflake.FutureStageGrant(dbName, schemaName)
@@ -194,11 +176,7 @@
 		builder = snowflake.StageGrant(dbName, schemaName, stageName)
 	}
 
-	return readGenericGrant(data, meta, stageGrantSchema, builder, futureStagesEnabled, ValidStagePrivileges)
-=======
-	builder := snowflake.StageGrant(dbName, schemaName, stageName)
-	return readGenericGrant(d, meta, stageGrantSchema, builder, false, ValidStagePrivileges)
->>>>>>> ddd1beba
+	return readGenericGrant(d, meta, stageGrantSchema, builder, futureStagesEnabled, ValidStagePrivileges)
 }
 
 // DeleteStageGrant implements schema.DeleteFunc
