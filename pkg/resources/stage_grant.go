--- conflicted
+++ resolved
@@ -171,7 +171,6 @@
 		return err
 	}
 
-<<<<<<< HEAD
 	var builder snowflake.GrantBuilder
 	if futureStagesEnabled {
 		builder = snowflake.FutureStageGrant(dbName, schemaName)
@@ -179,11 +178,7 @@
 		builder = snowflake.StageGrant(dbName, schemaName, stageName)
 	}
 
-	return readGenericGrant(d, meta, stageGrantSchema, builder, futureStagesEnabled, ValidStagePrivileges)
-=======
-	builder := snowflake.StageGrant(dbName, schemaName, stageName)
-	return readGenericGrant(d, meta, stageGrantSchema, builder, false, validStagePrivileges)
->>>>>>> 54407e3a
+	return readGenericGrant(d, meta, stageGrantSchema, builder, futureStagesEnabled, validStagePrivileges)
 }
 
 // DeleteStageGrant implements schema.DeleteFunc
