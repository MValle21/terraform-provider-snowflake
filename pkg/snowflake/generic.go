package snowflake

import (
	"fmt"
	"sort"
	"strings"
)

type EntityType string

const (
	DatabaseType       EntityType = "DATABASE"
<<<<<<< HEAD
	RoleType           EntityType = "ROLE"
	ShareType          EntityType = "SHARE"
=======
	ManagedAccountType EntityType = "MANAGED ACCOUNT"
	RoleType           EntityType = "ROLE"
>>>>>>> c324e6e2
	UserType           EntityType = "USER"
	WarehouseType      EntityType = "WAREHOUSE"
)

type Builder struct {
	entityType EntityType
	name       string
}

func (b *Builder) Show() string {
	return fmt.Sprintf(`SHOW %sS LIKE '%s'`, b.entityType, b.name)
}

func (b *Builder) Drop() string {
	return fmt.Sprintf(`DROP %s "%s"`, b.entityType, b.name)
}

func (b *Builder) Rename(newName string) string {
	return fmt.Sprintf(`ALTER %s "%s" RENAME TO "%s"`, b.entityType, b.name, newName)
}

type AlterPropertiesBuilder struct {
	name             string
	entityType       EntityType
	stringProperties map[string]string
	boolProperties   map[string]bool
	intProperties    map[string]int
}

func (b *Builder) Alter() *AlterPropertiesBuilder {
	return &AlterPropertiesBuilder{
		name:             b.name,
		entityType:       b.entityType,
		stringProperties: make(map[string]string),
		boolProperties:   make(map[string]bool),
		intProperties:    make(map[string]int),
	}
}

func (ab *AlterPropertiesBuilder) SetString(key, value string) {
	ab.stringProperties[key] = value
}

func (ab *AlterPropertiesBuilder) SetBool(key string, value bool) {
	ab.boolProperties[key] = value
}

func (ab *AlterPropertiesBuilder) SetInt(key string, value int) {
	ab.intProperties[key] = value
}

func (ab *AlterPropertiesBuilder) Statement() string {
	var sb strings.Builder
	sb.WriteString(fmt.Sprintf(`ALTER %s "%s" SET`, ab.entityType, ab.name)) // TODO handle error

	for k, v := range ab.stringProperties {
		sb.WriteString(fmt.Sprintf(" %s='%s'", strings.ToUpper(k), EscapeString(v)))
	}

	for k, v := range ab.boolProperties {
		sb.WriteString(fmt.Sprintf(" %s=%t", strings.ToUpper(k), v))
	}

	for k, v := range ab.intProperties {
		sb.WriteString(fmt.Sprintf(" %s=%d", strings.ToUpper(k), v))
	}

	return sb.String()
}

type CreateBuilder struct {
	name             string
	entityType       EntityType
	stringProperties map[string]string
	boolProperties   map[string]bool
	intProperties    map[string]int
}

func (b *Builder) Create() *CreateBuilder {
	return &CreateBuilder{
		name:             b.name,
		entityType:       b.entityType,
		stringProperties: make(map[string]string),
		boolProperties:   make(map[string]bool),
		intProperties:    make(map[string]int),
	}
}

func (b *CreateBuilder) SetString(key, value string) {
	b.stringProperties[key] = value
}

func (b *CreateBuilder) SetBool(key string, value bool) {
	b.boolProperties[key] = value
}

func (b *CreateBuilder) SetInt(key string, value int) {
	b.intProperties[key] = value
}

func (b *CreateBuilder) Statement() string {
	var sb strings.Builder
	sb.WriteString(fmt.Sprintf(`CREATE %s "%s"`, b.entityType, b.name)) // TODO handle error

	sortedStringProperties := make([]string, 0)
	for k := range b.stringProperties {
		sortedStringProperties = append(sortedStringProperties, k)
	}
	sort.Strings(sortedStringProperties)

	for _, k := range sortedStringProperties {
		sb.WriteString(fmt.Sprintf(" %s='%s'", strings.ToUpper(k), EscapeString(b.stringProperties[k])))
	}

	sortedBoolProperties := make([]string, 0)
	for k := range b.boolProperties {
		sortedBoolProperties = append(sortedBoolProperties, k)
	}
	sort.Strings(sortedBoolProperties)

	for _, k := range sortedBoolProperties {
		sb.WriteString(fmt.Sprintf(" %s=%t", strings.ToUpper(k), b.boolProperties[k]))
	}

	sortedIntProperties := make([]string, 0)
	for k := range b.intProperties {
		sortedIntProperties = append(sortedIntProperties, k)
	}
	sort.Strings(sortedIntProperties)

	for _, k := range sortedIntProperties {
		sb.WriteString(fmt.Sprintf(" %s=%d", strings.ToUpper(k), b.intProperties[k]))
	}

	return sb.String()
}<|MERGE_RESOLUTION|>--- conflicted
+++ resolved
@@ -10,13 +10,9 @@
 
 const (
 	DatabaseType       EntityType = "DATABASE"
-<<<<<<< HEAD
+	ManagedAccountType EntityType = "MANAGED ACCOUNT"
 	RoleType           EntityType = "ROLE"
 	ShareType          EntityType = "SHARE"
-=======
-	ManagedAccountType EntityType = "MANAGED ACCOUNT"
-	RoleType           EntityType = "ROLE"
->>>>>>> c324e6e2
 	UserType           EntityType = "USER"
 	WarehouseType      EntityType = "WAREHOUSE"
 )
